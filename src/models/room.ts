--- conflicted
+++ resolved
@@ -8,18 +8,6 @@
 import { Obj } from './obj.js';
 
 export class Room extends Box {
-<<<<<<< HEAD
-  type: string;
-  
-  name: string;
-  subtitle: string;
-  description: string;
-  dark: boolean;
-  outside: boolean;
-  endroom: boolean;
-  _nameColor: string;
-  _subtitleColor: string;
-=======
 
   protected _name: string;
   protected _subtitle: string;
@@ -28,23 +16,11 @@
   protected _endroom: boolean;
   protected _nameColor: string;
   protected _subtitleColor: string;
->>>>>>> 71a2fd53
 
   objects: Array<Obj>;
 
   constructor(settings: MapSettings) {
     super(settings);
-<<<<<<< HEAD
-    this.type = "Room";
-    this.name = 'Room';
-    this.subtitle = '';
-    this.description = '';
-    this.dark = false;
-    this.outside = false;
-    this.endroom = false;
-    this.width = settings.room.width;
-    this.height = settings.room.height;
-=======
     this._type = "Room";
     this._name = 'Room';
     this._subtitle = '';
@@ -53,7 +29,6 @@
     this._endroom = false;
     this._w = settings.room.width;
     this._h = settings.room.height;
->>>>>>> 71a2fd53
     this.objects = new Array<Obj>();
   }
 
