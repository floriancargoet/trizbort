--- conflicted
+++ resolved
@@ -1,14 +1,3 @@
-<<<<<<< HEAD
-import { Subscriber, Dispatcher } from '../../dispatcher.js';
-import { AppEvent } from '../../enums/appEvent.js'
-import { App } from '../../app.js';
-import { Panel }  from '../panels.js'
-import { IdRange, IdCheck, IdPopup, IdColorPicker, IdShape, IdLineStyle } from '../../controls/controls.js';
-import { MapSettings } from '../../models/mapSettings.js';
-import { Window } from '../../controls/window.js'
-import { ObsidianTheme, DiagramTheme } from '../../themes/themes.js';
-import { HandDrawnTheme } from '../../themes/handDrawnTheme.js';
-=======
 import { Subscriber, Dispatcher } from '../../dispatcher';
 import { AppEvent } from '../../enums/'
 import { App } from '../../app';
@@ -16,9 +5,8 @@
 import { IdRange, IdCheck, IdPopup, IdColorPicker, IdShape, IdLineStyle } from '../../controls/controls';
 import { MapSettings } from '../../models/mapSettings';
 import { Window } from '../../controls/window'
-import { ObsidianTheme } from '../../themes/themes';
+import { ObsidianTheme, DiagramTheme } from '../../themes/themes';
 import { HandDrawnTheme } from '../../themes/handDrawnTheme';
->>>>>>> 94e0fd72
 
 export class RenderPanel extends Panel implements Subscriber {
 
